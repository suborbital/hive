--- conflicted
+++ resolved
@@ -30,24 +30,17 @@
 	logger := vlog.Default()
 	cache := newMemoryCache()
 
-<<<<<<< HEAD
 	r := &Reactr{
-		scheduler: newScheduler(logger, cache),
-		log:       logger,
-=======
-	h := &Reactr{
 		core: newCore(logger, cache),
 		log:  logger,
->>>>>>> 80e6c322
 	}
 
 	return r
 }
 
 // Do schedules a job to be worked on and returns a result object
-<<<<<<< HEAD
 func (r *Reactr) Do(job Job) *Result {
-	return r.scheduler.schedule(job)
+	return r.core.do(&job)
 }
 
 // Run runs a superfunc
@@ -55,31 +48,17 @@
 	job := newTaskJob(jobType, t)
 
 	return r.Do(job)
-=======
-func (h *Reactr) Do(job Job) *Result {
-	return h.core.do(&job)
->>>>>>> 80e6c322
 }
 
 // Schedule adds a new Schedule to the instance, Reactr will 'watch' the Schedule
 // and Do any jobs when the Schedule indicates it's needed
-<<<<<<< HEAD
 func (r *Reactr) Schedule(s Schedule) {
-	r.scheduler.watch(s)
-}
-
-// Handle registers a Runnable with the Reactr and returns a shortcut function to run those jobs
-func (r *Reactr) Handle(jobType string, runner Runnable, options ...Option) JobFunc {
-	r.scheduler.handle(jobType, runner, options...)
-=======
-func (h *Reactr) Schedule(s Schedule) {
-	h.core.watch(s)
+	r.core.watch(s)
 }
 
 // Register registers a Runnable with the Reactr and returns a shortcut function to run those jobs
-func (h *Reactr) Register(jobType string, runner Runnable, options ...Option) JobFunc {
-	h.core.register(jobType, runner, options...)
->>>>>>> 80e6c322
+func (r *Reactr) Register(jobType string, runner Runnable, options ...Option) JobFunc {
+	r.core.register(jobType, runner, options...)
 
 	helper := func(data interface{}) *Result {
 		job := NewJob(jobType, data)
@@ -92,13 +71,8 @@
 
 // HandleMsg registers a Runnable with the Reactr and triggers that job whenever the provided Grav pod
 // receives a message of a particular type.
-<<<<<<< HEAD
 func (r *Reactr) HandleMsg(pod *grav.Pod, msgType string, runner Runnable, options ...Option) {
-	r.scheduler.handle(msgType, runner, options...)
-=======
-func (h *Reactr) HandleMsg(pod *grav.Pod, msgType string, runner Runnable, options ...Option) {
-	h.core.register(msgType, runner, options...)
->>>>>>> 80e6c322
+	r.core.register(msgType, runner, options...)
 
 	r.Listen(pod, msgType)
 }
