--- conflicted
+++ resolved
@@ -10,7 +10,6 @@
 func main() {
 	r := rt.New()
 
-<<<<<<< HEAD
 	val, err := r.Run(
 		SomethingExpensive(1, "hello", false)).Then()
 	if err != nil {
@@ -19,10 +18,7 @@
 
 	fmt.Println(val)
 
-	r.Handle("print", &printJob{})
-=======
 	r.Register("print", &printJob{})
->>>>>>> 80e6c322
 
 	r.Do(rt.NewJob("print", "start")).Discard()
 
